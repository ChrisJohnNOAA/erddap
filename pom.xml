--- conflicted
+++ resolved
@@ -685,11 +685,7 @@
         <dependency>
             <groupId>org.xerial.snappy</groupId>
             <artifactId>snappy-java</artifactId>
-<<<<<<< HEAD
-            <version>1.1.9.1</version>
-=======
             <version>1.1.10.1</version>
->>>>>>> 468e2b85
         </dependency>
 
         <!-- https://mvnrepository.com/artifact/io.dropwizard.metrics/metrics-jmx 
