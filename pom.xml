--- conflicted
+++ resolved
@@ -45,11 +45,8 @@
         <project.build.sourceEncoding>UTF-8</project.build.sourceEncoding>
         <erddapcontent.download.version>v2.23</erddapcontent.download.version>
         <erddapreffiles.download.version>1.0.0</erddapreffiles.download.version>
-<<<<<<< HEAD
+        <netcdfJavaVersion>5.5.3</netcdfJavaVersion>
         <test.resources.version>rc-test</test.resources.version>
-=======
-        <netcdfJavaVersion>5.5.3</netcdfJavaVersion>
->>>>>>> 7cfdffea
     </properties>
 
     <repositories>
@@ -154,37 +151,7 @@
                 <version>1.8.1</version>
                 <executions>
                     <execution>
-                        <id>download-netcdf</id>
-                        <phase>initialize</phase>
-                        <goals>
-                            <goal>wget</goal>
-                        </goals>
-                        <configuration>
-                            <url>https://downloads.unidata.ucar.edu/netcdf-java/5.5.3/netcdfAll-5.5.3.jar</url>
-                            <outputDirectory>${project.basedir}/WEB-INF/lib/</outputDirectory>
-                            <cacheDirectory>${project.basedir}/download_cache</cacheDirectory>
-                        </configuration>
-                    </execution>
-                    <execution>
-<<<<<<< HEAD
-                        <id>download-content</id>
-                        <phase>initialize</phase>
-                        <goals>
-                            <goal>wget</goal>
-                        </goals>
-                        <configuration>
-                            <url>https://github.com/ERDDAP/erddap/releases/download/${erddapcontent.download.version}/erddapContent.zip</url>
-                            <unpack>true</unpack>
-                            <outputDirectory>${project.basedir}</outputDirectory>
-                            <cacheDirectory>${project.basedir}/download_cache</cacheDirectory>
-                        </configuration>
-                    </execution>
-                    <execution>
                         <id>download-etopo</id>
-=======
-                        <?m2e execute onConfiguration?>
-                        <id>make-download-cache-dir</id>
->>>>>>> 7cfdffea
                         <phase>initialize</phase>
                         <goals>
                             <goal>wget</goal>
@@ -505,16 +472,9 @@
 
         <dependency>
             <groupId>edu.ucar</groupId>
-<<<<<<< HEAD
-            <artifactId>netcdfAll</artifactId>
-            <version>5.5.3</version>  <!-- version number duplicated several times below -->
-            <scope>system</scope>
-            <systemPath>${project.basedir}/WEB-INF/lib/netcdfAll-5.5.3.jar</systemPath>
-=======
             <artifactId>cdm-core</artifactId>
             <version>${netcdfJavaVersion}</version>
             <scope>compile</scope>
->>>>>>> 7cfdffea
         </dependency>
 
         <dependency>
